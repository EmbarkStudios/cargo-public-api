//! Contains facilities that allows you diff public APIs between releases and
//! commits. [`cargo
//! public-items`](https://github.com/Enselic/cargo-public-items) contains
//! additional helpers for that.

use crate::PublicItem;

/// An item has changed in the public API. Two [`PublicItem`]s are considered
/// the same if their `path` is the same.
#[derive(Clone, Debug, PartialEq, Eq, PartialOrd, Ord)]
pub struct ChangedPublicItem {
    /// How the item used to look.
    pub old: PublicItem,

    /// How the item looks now.
    pub new: PublicItem,
}

/// The return value of [`Self::between`]. To quickly get a sense of what it
/// contains, you can pretty-print it:
/// ```txt
/// println!("{:#?}", public_items_diff);
/// ```
#[allow(clippy::module_name_repetitions)]
#[derive(Clone, Debug, PartialEq, Eq)]
pub struct PublicItemsDiff {
    /// Items that have been removed from the public API. A MAJOR change, in
    /// semver terminology. Sorted.
    pub removed: Vec<PublicItem>,

    /// Items in the public API that has been changed. Generally a MAJOR change,
    /// but exceptions exist. For example, if the return value of a method is
    /// changed from `ExplicitType` to `Self` and `Self` is the same as
    /// `ExplicitType`.
    pub changed: Vec<ChangedPublicItem>,

    /// Items that have been added to public API. A MINOR change, in semver
    /// terminology. Sorted.
    pub added: Vec<PublicItem>,
}

impl PublicItemsDiff {
    /// Allows you to diff the public API between two arbitrary versions of a
    /// library, e.g. different releases. The input parameters `old` and `new`
    /// is the output of two different invocations of
    /// [`crate::public_items_from_rustdoc_json_str`].
    #[must_use]
    pub fn between(old_items: Vec<PublicItem>, new_items: Vec<PublicItem>) -> Self {
        let mut old_sorted = old_items;
        old_sorted.sort();

        let mut new_sorted = new_items;
        new_sorted.sort();

        // We can't implement this with sets, because different items might have
        // the same representations (e.g. because of limitations or bugs), so if
        // we used a Set, we would lose one of them.
        //
        // Our strategy is to only move items around, to reduce the risk of
        // duplicates and lost items.
        let mut removed: Vec<PublicItem> = vec![];
        let mut changed: Vec<ChangedPublicItem> = vec![];
        let mut added: Vec<PublicItem> = vec![];
        loop {
            match (old_sorted.pop(), new_sorted.pop()) {
                (None, None) => break,
                (Some(old), None) => {
                    removed.push(old);
                }
                (None, Some(new)) => {
                    added.push(new);
                }
                (Some(old), Some(new)) => {
                    if old != new && old.0.path == new.0.path {
                        // The same item, but there has been a change in type
                        changed.push(ChangedPublicItem { old, new });
                    } else {
                        match old.cmp(&new) {
                            std::cmp::Ordering::Less => {
                                added.push(new);

                                // Add it back and compare it again next
                                // iteration
                                old_sorted.push(old);
                            }
                            std::cmp::Ordering::Equal => {
                                // This is the same item, so just continue to
                                // the next pair
                                continue;
                            }
                            std::cmp::Ordering::Greater => {
                                removed.push(old);

                                // Add it back and compare it again next
                                // iteration
                                new_sorted.push(new);
                            }
                        }
                    }
                }
            }
        }

        // Make output predictable and stable
        removed.sort();
        changed.sort();
        added.sort();

        Self {
            removed,
            changed,
            added,
        }
    }
<<<<<<< HEAD
}

#[cfg(test)]
mod tests {
    use crate::item_iterator::PublicItemInner;

    use super::*;

    #[test]
    fn single_and_only_item_removed() {
        let old = vec![item_with_path("foo")];
        let new = vec![];

        let actual = PublicItemsDiff::between(old, new);
        let expected = PublicItemsDiff {
            removed: vec![item_with_path("foo")],
            changed: vec![],
            added: vec![],
        };
        assert_eq!(actual, expected);
    }

    #[test]
    fn single_and_only_item_added() {
        let old = vec![];
        let new = vec![item_with_path("foo")];

        let actual = PublicItemsDiff::between(old, new);
        let expected = PublicItemsDiff {
            removed: vec![],
            changed: vec![],
            added: vec![item_with_path("foo")],
        };
        assert_eq!(actual, expected);
    }

    #[test]
    fn middle_item_added() {
        let old = vec![item_with_path("1"), item_with_path("3")];
        let new = vec![
            item_with_path("1"),
            item_with_path("2"),
            item_with_path("3"),
        ];

        let actual = PublicItemsDiff::between(old, new);
        let expected = PublicItemsDiff {
            removed: vec![],
            changed: vec![],
            added: vec![item_with_path("2")],
        };
        assert_eq!(actual, expected);
    }

    #[test]
    fn middle_item_removed() {
        let old = vec![
            item_with_path("1"),
            item_with_path("2"),
            item_with_path("3"),
        ];
        let new = vec![item_with_path("1"), item_with_path("3")];

        let actual = PublicItemsDiff::between(old, new);
        let expected = PublicItemsDiff {
            removed: vec![item_with_path("2")],
            changed: vec![],
            added: vec![],
        };
        assert_eq!(actual, expected);
    }

    fn item_with_path(path: &str) -> PublicItem {
        PublicItem(PublicItemInner {
            prefix: String::from("prefix "),
            path: String::from(path),
            suffix: String::from(" suffix"),
            tokens: Err(()),
        })
    }
=======

    /// Utility function to print this diff to somewhere. The format of the
    /// output of this function might change in the future.
    ///
    /// # Errors
    ///
    /// E.g. if you try to redirect the output to a file you do not have write
    /// access to.
    pub fn print_with_headers(
        &self,
        w: &mut impl std::io::Write,
        header_removed: &str,
        header_changed: &str,
        header_added: &str,
    ) -> std::io::Result<()> {
        print_items_with_header(w, header_removed, &self.removed, |w, item| {
            writeln!(w, "-{}", item)
        })?;
        print_items_with_header(w, header_changed, &self.changed, |w, item| {
            writeln!(w, "-{}", item.old)?;
            writeln!(w, "+{}", item.new)
        })?;
        print_items_with_header(w, header_added, &self.added, |w, item| {
            writeln!(w, "+{}", item)
        })?;

        Ok(())
    }
}

fn print_items_with_header<W: std::io::Write, T>(
    w: &mut W,
    header: &str,
    items: &[T],
    print_fn: impl Fn(&mut W, &T) -> std::io::Result<()>,
) -> std::io::Result<()> {
    writeln!(w, "{}", header)?;
    if items.is_empty() {
        writeln!(w, "(nothing)")?;
    } else {
        for item in items {
            print_fn(w, item)?;
        }
    }
    writeln!(w)
>>>>>>> 4881f4df
}<|MERGE_RESOLUTION|>--- conflicted
+++ resolved
@@ -112,88 +112,6 @@
             added,
         }
     }
-<<<<<<< HEAD
-}
-
-#[cfg(test)]
-mod tests {
-    use crate::item_iterator::PublicItemInner;
-
-    use super::*;
-
-    #[test]
-    fn single_and_only_item_removed() {
-        let old = vec![item_with_path("foo")];
-        let new = vec![];
-
-        let actual = PublicItemsDiff::between(old, new);
-        let expected = PublicItemsDiff {
-            removed: vec![item_with_path("foo")],
-            changed: vec![],
-            added: vec![],
-        };
-        assert_eq!(actual, expected);
-    }
-
-    #[test]
-    fn single_and_only_item_added() {
-        let old = vec![];
-        let new = vec![item_with_path("foo")];
-
-        let actual = PublicItemsDiff::between(old, new);
-        let expected = PublicItemsDiff {
-            removed: vec![],
-            changed: vec![],
-            added: vec![item_with_path("foo")],
-        };
-        assert_eq!(actual, expected);
-    }
-
-    #[test]
-    fn middle_item_added() {
-        let old = vec![item_with_path("1"), item_with_path("3")];
-        let new = vec![
-            item_with_path("1"),
-            item_with_path("2"),
-            item_with_path("3"),
-        ];
-
-        let actual = PublicItemsDiff::between(old, new);
-        let expected = PublicItemsDiff {
-            removed: vec![],
-            changed: vec![],
-            added: vec![item_with_path("2")],
-        };
-        assert_eq!(actual, expected);
-    }
-
-    #[test]
-    fn middle_item_removed() {
-        let old = vec![
-            item_with_path("1"),
-            item_with_path("2"),
-            item_with_path("3"),
-        ];
-        let new = vec![item_with_path("1"), item_with_path("3")];
-
-        let actual = PublicItemsDiff::between(old, new);
-        let expected = PublicItemsDiff {
-            removed: vec![item_with_path("2")],
-            changed: vec![],
-            added: vec![],
-        };
-        assert_eq!(actual, expected);
-    }
-
-    fn item_with_path(path: &str) -> PublicItem {
-        PublicItem(PublicItemInner {
-            prefix: String::from("prefix "),
-            path: String::from(path),
-            suffix: String::from(" suffix"),
-            tokens: Err(()),
-        })
-    }
-=======
 
     /// Utility function to print this diff to somewhere. The format of the
     /// output of this function might change in the future.
@@ -239,5 +157,84 @@
         }
     }
     writeln!(w)
->>>>>>> 4881f4df
+}
+
+#[cfg(test)]
+mod tests {
+    use crate::item_iterator::PublicItemInner;
+
+    use super::*;
+
+    #[test]
+    fn single_and_only_item_removed() {
+        let old = vec![item_with_path("foo")];
+        let new = vec![];
+
+        let actual = PublicItemsDiff::between(old, new);
+        let expected = PublicItemsDiff {
+            removed: vec![item_with_path("foo")],
+            changed: vec![],
+            added: vec![],
+        };
+        assert_eq!(actual, expected);
+    }
+
+    #[test]
+    fn single_and_only_item_added() {
+        let old = vec![];
+        let new = vec![item_with_path("foo")];
+
+        let actual = PublicItemsDiff::between(old, new);
+        let expected = PublicItemsDiff {
+            removed: vec![],
+            changed: vec![],
+            added: vec![item_with_path("foo")],
+        };
+        assert_eq!(actual, expected);
+    }
+
+    #[test]
+    fn middle_item_added() {
+        let old = vec![item_with_path("1"), item_with_path("3")];
+        let new = vec![
+            item_with_path("1"),
+            item_with_path("2"),
+            item_with_path("3"),
+        ];
+
+        let actual = PublicItemsDiff::between(old, new);
+        let expected = PublicItemsDiff {
+            removed: vec![],
+            changed: vec![],
+            added: vec![item_with_path("2")],
+        };
+        assert_eq!(actual, expected);
+    }
+
+    #[test]
+    fn middle_item_removed() {
+        let old = vec![
+            item_with_path("1"),
+            item_with_path("2"),
+            item_with_path("3"),
+        ];
+        let new = vec![item_with_path("1"), item_with_path("3")];
+
+        let actual = PublicItemsDiff::between(old, new);
+        let expected = PublicItemsDiff {
+            removed: vec![item_with_path("2")],
+            changed: vec![],
+            added: vec![],
+        };
+        assert_eq!(actual, expected);
+    }
+
+    fn item_with_path(path: &str) -> PublicItem {
+        PublicItem(PublicItemInner {
+            prefix: String::from("prefix "),
+            path: String::from(path),
+            suffix: String::from(" suffix"),
+            tokens: Err(()),
+        })
+    }
 }